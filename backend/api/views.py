"""
This file defines API endpoints using Django REST Framework (DRF).

Concepts in play:
- ViewSet: a class that groups related endpoints (actions) together.
- Actions: methods that handle HTTP verbs (e.g., POST/GET) and map to URLs.
- Permissions: rules for who can access endpoints.
- Serializers: convert request data to Python objects and back to JSON.

We provide multiple ViewSets:
1) AuthViewSet: signup, login, logout, token refresh, and "me" endpoints.
2) DashboardViewSet: a read-only endpoint that returns spending metrics for the current user.
3) CategoryViewSet: CRUD operations for spending categories
4) BudgetViewSet: CRUD operations and analytics for budgets
5) TransactionViewSet: CRUD operations and filtering for transactions
6) SavingsGoalViewSet: CRUD operations for savings goals
7) AnalyticsViewSet: Analytics and insights endpoints
"""

# DRF building blocks
from rest_framework import viewsets, status
from rest_framework.decorators import action
from rest_framework.response import Response
from rest_framework.permissions import AllowAny, IsAuthenticated
from datetime import datetime, timedelta

# JWT token utilities
from rest_framework_simplejwt.tokens import RefreshToken

# Django models and utilities
from django.contrib.auth.models import User
from django.db.models import Sum, Q, Count
<<<<<<< HEAD
from django.db.models.functions import TruncMonth
=======
>>>>>>> origin/main
from django.utils import timezone
from decimal import Decimal

# Project serializers and models
from .serializers import (
    UserRegistrationSerializer,
    UserLoginSerializer,
    UserSerializer,
    CategorySerializer,
    BudgetSerializer,
    TransactionSerializer,
    TransactionCreateSerializer,
    SavingsGoalSerializer,
    BudgetCategoryAllocationSerializer,
)
from .models import Category, Budget, Transaction, SavingsGoal, BudgetCategoryAllocation


class AuthViewSet(viewsets.ViewSet):
    """Authentication endpoints (public/signup and login) and protected actions.

    Endpoints provided by this ViewSet (router prefix: /api/auth/):
    - POST /register/  -> create a new user and return JWT tokens
    - POST /login/     -> authenticate and return JWT tokens
    - POST /logout/    -> no-op for JWT (frontend discards tokens)
    - POST /refresh/   -> exchange refresh token for a new access token
    - GET  /me/        -> return the current user's profile
    """
    permission_classes = [AllowAny]

    @action(detail=False, methods=['post'])
    def register(self, request):
        """Create a new user and issue JWT tokens (access + refresh).

        POST /api/auth/register/
        """
        serializer = UserRegistrationSerializer(data=request.data)

        if serializer.is_valid():
            user = serializer.save()

            # Generate JWT tokens
            refresh = RefreshToken.for_user(user)

            return Response({
                'message': 'User registered successfully',
                'user': {
                    'id': user.id,
                    'username': user.username,
                    'email': user.email,
                    'first_name': user.first_name,
                    'last_name': user.last_name,
                },
                'tokens': {
                    'access': str(refresh.access_token),
                    'refresh': str(refresh),
                }
            }, status=status.HTTP_201_CREATED)

        return Response(serializer.errors, status=status.HTTP_400_BAD_REQUEST)

    @action(detail=False, methods=['post'])
    def login(self, request):
        """Authenticate an existing user and return JWT tokens.

        POST /api/auth/login/
        """
        serializer = UserLoginSerializer(data=request.data)

        if serializer.is_valid():
            user = serializer.validated_data['user']

            # Generate JWT tokens
            refresh = RefreshToken.for_user(user)

            return Response({
                'message': 'Login successful',
                'user': {
                    'id': user.id,
                    'username': user.username,
                    'email': user.email,
                    'first_name': user.first_name,
                    'last_name': user.last_name,
                },
                'tokens': {
                    'access': str(refresh.access_token),
                    'refresh': str(refresh),
                }
            }, status=status.HTTP_200_OK)

        return Response(serializer.errors, status=status.HTTP_400_BAD_REQUEST)

    @action(detail=False, methods=['post'], permission_classes=[IsAuthenticated])
    def logout(self, request):
        """Logout hint for JWT-based auth (frontend should discard tokens).

        POST /api/auth/logout/
        """
        # JWT doesn't require server-side logout, but you can implement token blacklisting
        return Response(
            {'message': 'Logout successful'},
            status=status.HTTP_200_OK
        )

    @action(detail=False, methods=['post'])
    def refresh(self, request):
        """Exchange refresh token for a new short-lived access token.

        POST /api/auth/refresh/
        """
        refresh_token = request.data.get('refresh')

        if not refresh_token:
            return Response(
                {'error': 'Refresh token required'},
                status=status.HTTP_400_BAD_REQUEST
            )

        try:
            refresh = RefreshToken(refresh_token)
            return Response({
                'access': str(refresh.access_token),
            }, status=status.HTTP_200_OK)
        except Exception as e:
            return Response(
                {'error': 'Invalid refresh token'},
                status=status.HTTP_401_UNAUTHORIZED
            )

    @action(detail=False, methods=['get'], permission_classes=[IsAuthenticated])
    def me(self, request):
        """Return profile details for the currently authenticated user.

        GET /api/auth/me/
        """
        serializer = UserSerializer(request.user)
        return Response(serializer.data, status=status.HTTP_200_OK)


class DashboardViewSet(viewsets.ViewSet):
    """Read-only dashboard endpoint that aggregates spending metrics.

    Why a separate ViewSet? Keeps authentication endpoints separate from
    business/reporting logic and makes URLs clean: /api/dashboard/.
    """
    permission_classes = [IsAuthenticated]

    # GET /api/dashboard/
    def list(self, request):
        """Compute and return four dashboard metrics for the current user:
        - totalSavedFromAbandoned: money "saved" from avoided purchases.
        - impulsesResistedThisMonth: count of impulse events resisted this month.
        - spendingByCategory: a map of category -> total spent (excluding avoided).
        - streakDaysWithoutImpulse: consecutive days without any impulse events.

        Notes on heuristics: We avoid schema changes by inferring "abandoned" or
        "resisted" from the presence of those words in description/notes.
        """
        user = request.user
        now = timezone.now()
        start_of_month = now.replace(day=1, hour=0, minute=0, second=0, microsecond=0)

        # 1) Start from this user's transactions
        tx = Transaction.objects.filter(user=user)

        # 2) Heuristic for "abandoned/resisted" (no schema changes)
        abandoned_q = (
            Q(notes__icontains='abandon') | Q(description__icontains='abandon') |
            Q(notes__icontains='resist') | Q(description__icontains='resist')
        )

        # 3) Total saved from abandoned purchases = sum of amounts tagged by the heuristic
        total_saved = tx.filter(abandoned_q).aggregate(total=Sum('amount'))['total'] or 0

        # 4) Impulses resisted this month = impulse this month + matches heuristic
        resisted_month = tx.filter(is_impulse=True, transaction_date__gte=start_of_month).filter(abandoned_q).count()
        if resisted_month == 0:
            # fallback: count all impulse events this month
            resisted_month = tx.filter(is_impulse=True, transaction_date__gte=start_of_month).count()

        # 5) Spending by category (exclude abandoned/resisted)
        spending = {}
        for row in tx.exclude(abandoned_q).values('category__name').annotate(total=Sum('amount')):
            name = row['category__name'] or 'Uncategorized'
            spending[name] = float(row['total'] or 0)

        # 6) Streak of days without impulse purchases
        def day_has_impulse(dt):
            start = dt.replace(hour=0, minute=0, second=0, microsecond=0)
            if timezone.is_naive(start):
                start = timezone.make_aware(start)
            end = start + timedelta(days=1)
            return tx.filter(is_impulse=True, transaction_date__gte=start, transaction_date__lt=end).exists()

        days = 0
        cursor = now
        while True:
            if day_has_impulse(cursor):
                break
            days += 1
            cursor = cursor - timedelta(days=1)
            if days > 3650:
                break

        data = {
            'totalSavedFromAbandoned': float(total_saved),
            'impulsesResistedThisMonth': int(resisted_month),
            'spendingByCategory': spending,
            'streakDaysWithoutImpulse': int(days),
        }

        return Response(data, status=status.HTTP_200_OK)


<<<<<<< HEAD
class AnalyticsViewSet(viewsets.ViewSet):
    """Aggregated analytics for user spending.

    GET /api/analytics/
    Returns:
    - totalSpent: total amount across all transactions
    - monthlyTotals: list of { month: YYYY-MM, total: number } for last 6 months
    - byCategory: { categoryName: total }
    - avgDailySpend30d: average daily spend over the last 30 days
    - impulseRate30d: percentage of transactions marked is_impulse in last 30 days
    """
    permission_classes = [IsAuthenticated]

    def list(self, request):
        user = request.user
        now = timezone.now()
        start_30d = now - timedelta(days=30)

        qs = Transaction.objects.filter(user=user)

        # total spent (all time)
        total_spent = qs.aggregate(total=Sum('amount'))['total'] or 0

        # monthly totals for last 6 months (including current)
        start_6m = (now.replace(day=1, hour=0, minute=0, second=0, microsecond=0) - timedelta(days=5*31))
        monthly_qs = (
            qs.filter(transaction_date__gte=start_6m)
              .annotate(month=TruncMonth('transaction_date'))
              .values('month')
              .annotate(total=Sum('amount'))
              .order_by('month')
        )
        monthly_totals = []
        for row in monthly_qs:
            m = row['month']
            label = f"{m.year:04d}-{m.month:02d}"
            monthly_totals.append({
                'month': label,
                'total': float(row['total'] or 0),
            })

        # spending by category (all time)
        by_category = {}
        for row in qs.values('category__name').annotate(total=Sum('amount')):
            name = row['category__name'] or 'Uncategorized'
            by_category[name] = float(row['total'] or 0)

        # average daily spend last 30 days
        last_30_total = qs.filter(transaction_date__gte=start_30d).aggregate(total=Sum('amount'))['total'] or 0
        avg_daily_30 = float(last_30_total) / 30.0

        # impulse rate last 30 days
        last_30 = qs.filter(transaction_date__gte=start_30d)
        last_30_count = last_30.aggregate(c=Count('id'))['c'] or 0
        last_30_impulse = last_30.filter(is_impulse=True).aggregate(c=Count('id'))['c'] or 0
        impulse_rate = float(last_30_impulse) / float(last_30_count) * 100.0 if last_30_count else 0.0

        data = {
            'totalSpent': float(total_spent),
            'monthlyTotals': monthly_totals,
            'byCategory': by_category,
            'avgDailySpend30d': avg_daily_30,
            'impulseRate30d': impulse_rate,
        }

        return Response(data, status=status.HTTP_200_OK)
=======
class CategoryViewSet(viewsets.ModelViewSet):
    """
    ViewSet for Category model - manages spending categories

    Endpoints:
    - GET /api/categories/ - List all categories for current user
    - POST /api/categories/ - Create new category
    - POST /api/categories/bulk_create/ - Bulk create multiple categories
    - GET /api/categories/{id}/ - Get specific category
    - PUT /api/categories/{id}/ - Update category
    - PATCH /api/categories/{id}/ - Partial update
    - DELETE /api/categories/{id}/ - Delete category
    - GET /api/categories/statistics/ - Get category spending stats
    """
    serializer_class = CategorySerializer
    permission_classes = [IsAuthenticated]
    pagination_class = None  # Disable pagination for categories

    def get_queryset(self):
        """Return only categories belonging to the logged-in user"""
        return Category.objects.filter(user=self.request.user)

    def perform_create(self, serializer):
        """Automatically set the user when creating a category"""
        serializer.save(user=self.request.user)

    @action(detail=False, methods=['post'])
    def bulk_create(self, request):
        """
        Bulk create multiple categories at once
        POST /api/categories/bulk_create/

        Body: { "categories": [{"name": "Food"}, {"name": "Transport"}] }
        Returns: List of created categories
        """
        categories_data = request.data.get('categories', [])

        if not isinstance(categories_data, list):
            return Response(
                {'error': 'categories must be a list'},
                status=status.HTTP_400_BAD_REQUEST
            )

        if not categories_data:
            return Response(
                {'error': 'categories list cannot be empty'},
                status=status.HTTP_400_BAD_REQUEST
            )

        created_categories = []
        errors = []

        for idx, category_data in enumerate(categories_data):
            # Validate that each item has a name
            if not isinstance(category_data, dict):
                errors.append({
                    'index': idx,
                    'error': 'Each category must be an object with a name field'
                })
                continue

            name = category_data.get('name', '').strip()
            if not name:
                errors.append({
                    'index': idx,
                    'error': 'Category name is required'
                })
                continue

            # Check if category with this name already exists for this user
            existing = Category.objects.filter(user=request.user, name=name).first()
            if existing:
                # Return existing category instead of creating duplicate
                created_categories.append(existing)
                continue

            # Create the category
            try:
                category = Category.objects.create(
                    user=request.user,
                    name=name
                )
                created_categories.append(category)
            except Exception as e:
                errors.append({
                    'index': idx,
                    'name': name,
                    'error': str(e)
                })

        # Serialize the created categories
        serializer = self.get_serializer(created_categories, many=True)

        response_data = {
            'created': serializer.data,
            'created_count': len(created_categories),
            'errors': errors
        }

        # Return 207 Multi-Status if there were partial errors, 201 if all succeeded
        response_status = status.HTTP_207_MULTI_STATUS if errors else status.HTTP_201_CREATED

        return Response(response_data, status=response_status)

    @action(detail=False, methods=['get'])
    def statistics(self, request):
        """
        Get statistics about categories
        GET /api/categories/statistics/

        Returns count of transactions and total spent per category
        """
        categories = self.get_queryset()
        stats = []

        for category in categories:
            transaction_count = Transaction.objects.filter(
                user=request.user,
                category=category
            ).count()

            total_spent = Transaction.objects.filter(
                user=request.user,
                category=category
            ).aggregate(Sum('amount'))['amount__sum'] or Decimal('0.00')

            stats.append({
                'id': category.id,
                'name': category.name,
                'transaction_count': transaction_count,
                'total_spent': float(total_spent)
            })

        return Response(stats)


class BudgetViewSet(viewsets.ModelViewSet):
    """
    ViewSet for Budget model - manages budget limits and tracking

    Endpoints:
    - GET /api/budgets/ - List all budgets
    - POST /api/budgets/ - Create new budget
    - GET /api/budgets/{id}/ - Get specific budget
    - PUT /api/budgets/{id}/ - Update budget
    - PATCH /api/budgets/{id}/ - Partial update
    - DELETE /api/budgets/{id}/ - Delete budget
    - GET /api/budgets/active/ - Get only active budgets
    - GET /api/budgets/summary/ - Get spending summary
    - GET /api/budgets/{id}/transactions/ - Get transactions for budget
    """
    serializer_class = BudgetSerializer
    permission_classes = [IsAuthenticated]

    def get_queryset(self):
        """Return only budgets belonging to the logged-in user"""
        return Budget.objects.filter(user=self.request.user)

    def perform_create(self, serializer):
        """Automatically set the user when creating a budget"""
        serializer.save(user=self.request.user)

    @action(detail=False, methods=['get'])
    def active(self, request):
        """
        Get only active budgets
        GET /api/budgets/active/
        """
        active_budgets = self.get_queryset().filter(is_active=True)
        serializer = self.get_serializer(active_budgets, many=True)
        return Response(serializer.data)

    @action(detail=False, methods=['get'], url_path='check-exists')
    def check_exists(self, request):
        """
        Check if user has any budgets
        GET /api/budgets/check-exists/
        """
        has_budget = self.get_queryset().exists()
        return Response({'hasBudget': has_budget})

    @action(detail=False, methods=['get'])
    def summary(self, request):
        """
        Get overall budget summary for dashboard
        GET /api/budgets/summary/

        Returns:
        - Active budget details
        - Total budget income
        - Total spent this month
        - Remaining amount
        - Spending by category
        """
        # Get active budget
        active_budget = self.get_queryset().filter(is_active=True).first()

        if not active_budget:
            return Response({
                'active_budget': None,
                'total_income': 0,
                'total_spent': 0,
                'remaining': 0,
                'categories': []
            })

        # Get current month's spending
        now = timezone.now().date()
        start_of_month = datetime(now.year, now.month, 1).date()

        total_spent = Transaction.objects.filter(
            user=request.user,
            transaction_date__gte=start_of_month,
            transaction_date__lte=now
        ).aggregate(Sum('amount'))['amount__sum'] or Decimal('0.00')

        # Get spending by category
        categories = []
        for category in Category.objects.filter(user=request.user):
            category_spent = Transaction.objects.filter(
                user=request.user,
                category=category,
                transaction_date__gte=start_of_month,
                transaction_date__lte=now
            ).aggregate(Sum('amount'))['amount__sum'] or Decimal('0.00')

            transaction_count = Transaction.objects.filter(
                user=request.user,
                category=category,
                transaction_date__gte=start_of_month,
                transaction_date__lte=now
            ).count()

            if transaction_count > 0:  # Only include categories with transactions
                categories.append({
                    'id': category.id,
                    'name': category.name,
                    'spent': float(category_spent),
                    'transaction_count': transaction_count
                })

        return Response({
            'active_budget': {
                'id': active_budget.id,
                'name': active_budget.name,
                'start_date': active_budget.start_date.isoformat(),
                'end_date': active_budget.end_date.isoformat(),
            },
            'total_income': float(active_budget.amount),
            'total_spent': float(total_spent),
            'remaining': float(active_budget.amount - total_spent),
            'categories': categories
        })

    @action(detail=True, methods=['get'])
    def transactions(self, request, pk=None):
        """
        Get all transactions for a specific budget
        GET /api/budgets/{id}/transactions/
        """
        budget = self.get_object()
        transactions = Transaction.objects.filter(
            user=request.user,
            budget=budget
        )
        serializer = TransactionSerializer(transactions, many=True)
        return Response(serializer.data)

    @action(detail=True, methods=['get'])
    def allocations(self, request, pk=None):
        """
        Get all category allocations for a specific budget
        GET /api/budgets/{id}/allocations/
        """
        budget = self.get_object()
        allocations = BudgetCategoryAllocation.objects.filter(budget=budget)
        serializer = BudgetCategoryAllocationSerializer(allocations, many=True)
        return Response(serializer.data)

    @action(detail=True, methods=['post'])
    def update_allocations(self, request, pk=None):
        """
        Bulk update or create category allocations for a budget
        POST /api/budgets/{id}/update_allocations/

        Body: {
            "allocations": [
                {"category": 1, "allocated_amount": 500.00},
                {"category": 2, "allocated_amount": 300.00}
            ]
        }
        """
        budget = self.get_object()
        allocations_data = request.data.get('allocations', [])

        if not isinstance(allocations_data, list):
            return Response(
                {'error': 'allocations must be a list'},
                status=status.HTTP_400_BAD_REQUEST
            )

        updated_allocations = []
        errors = []

        for idx, alloc_data in enumerate(allocations_data):
            category_id = alloc_data.get('category')
            allocated_amount = alloc_data.get('allocated_amount')

            if not category_id:
                errors.append({
                    'index': idx,
                    'error': 'category is required'
                })
                continue

            if allocated_amount is None:
                errors.append({
                    'index': idx,
                    'error': 'allocated_amount is required'
                })
                continue

            try:
                # Verify category belongs to user
                category = Category.objects.get(id=category_id, user=request.user)

                # Update or create allocation
                allocation, created = BudgetCategoryAllocation.objects.update_or_create(
                    budget=budget,
                    category=category,
                    defaults={'allocated_amount': Decimal(str(allocated_amount))}
                )
                updated_allocations.append(allocation)

            except Category.DoesNotExist:
                errors.append({
                    'index': idx,
                    'category_id': category_id,
                    'error': 'Category not found or does not belong to user'
                })
            except Exception as e:
                errors.append({
                    'index': idx,
                    'error': str(e)
                })

        serializer = BudgetCategoryAllocationSerializer(updated_allocations, many=True)

        response_data = {
            'allocations': serializer.data,
            'updated_count': len(updated_allocations),
            'errors': errors
        }

        response_status = status.HTTP_207_MULTI_STATUS if errors else status.HTTP_200_OK
        return Response(response_data, status=response_status)


class TransactionViewSet(viewsets.ModelViewSet):
    """
    ViewSet for Transaction model - manages expenses and purchases

    Endpoints:
    - GET /api/transactions/ - List all transactions (with filters)
    - POST /api/transactions/ - Create new transaction
    - GET /api/transactions/{id}/ - Get specific transaction
    - PUT /api/transactions/{id}/ - Update transaction
    - PATCH /api/transactions/{id}/ - Partial update
    - DELETE /api/transactions/{id}/ - Delete transaction
    - POST /api/transactions/{id}/mark_impulse/ - Mark as impulse
    - POST /api/transactions/{id}/unmark_impulse/ - Unmark as impulse
    - GET /api/transactions/recent/ - Get recent transactions
    - GET /api/transactions/impulse/ - Get only impulse purchases
    - GET /api/transactions/monthly_total/ - Get current month total
    """
    permission_classes = [IsAuthenticated]

    def get_queryset(self):
        """
        Return transactions for logged-in user with optional filters

        Query Parameters:
        - category: Filter by category ID
        - budget: Filter by budget ID
        - is_impulse: Filter by impulse status (true/false)
        - start_date: Filter transactions after this date
        - end_date: Filter transactions before this date
        - min_amount: Filter by minimum amount
        - max_amount: Filter by maximum amount
        """
        queryset = Transaction.objects.filter(user=self.request.user)

        # Apply filters from query parameters
        category_id = self.request.query_params.get('category', None)
        budget_id = self.request.query_params.get('budget', None)
        is_impulse = self.request.query_params.get('is_impulse', None)
        start_date = self.request.query_params.get('start_date', None)
        end_date = self.request.query_params.get('end_date', None)
        min_amount = self.request.query_params.get('min_amount', None)
        max_amount = self.request.query_params.get('max_amount', None)

        if category_id:
            queryset = queryset.filter(category_id=category_id)

        if budget_id:
            queryset = queryset.filter(budget_id=budget_id)

        if is_impulse is not None:
            is_impulse_bool = is_impulse.lower() == 'true'
            queryset = queryset.filter(is_impulse=is_impulse_bool)

        if start_date:
            queryset = queryset.filter(transaction_date__gte=start_date)

        if end_date:
            queryset = queryset.filter(transaction_date__lte=end_date)

        if min_amount:
            queryset = queryset.filter(amount__gte=min_amount)

        if max_amount:
            queryset = queryset.filter(amount__lte=max_amount)

        return queryset

    def get_serializer_class(self):
        """Use different serializers for create vs read operations"""
        if self.action in ['create', 'update', 'partial_update']:
            return TransactionCreateSerializer
        return TransactionSerializer

    def get_serializer_context(self):
        """Pass request context to serializer for validation"""
        context = super().get_serializer_context()
        context['request'] = self.request
        return context

    def perform_create(self, serializer):
        """Automatically set the user when creating a transaction"""
        serializer.save(user=self.request.user)

    @action(detail=True, methods=['post'])
    def mark_impulse(self, request, pk=None):
        """
        Mark a transaction as an impulse purchase
        POST /api/transactions/{id}/mark_impulse/
        """
        transaction = self.get_object()
        transaction.is_impulse = True
        transaction.save()

        serializer = self.get_serializer(transaction)
        return Response({
            'message': 'Transaction marked as impulse purchase',
            'transaction': serializer.data
        })

    @action(detail=True, methods=['post'])
    def unmark_impulse(self, request, pk=None):
        """
        Unmark a transaction as an impulse purchase
        POST /api/transactions/{id}/unmark_impulse/
        """
        transaction = self.get_object()
        transaction.is_impulse = False
        transaction.save()

        serializer = self.get_serializer(transaction)
        return Response({
            'message': 'Transaction unmarked as impulse purchase',
            'transaction': serializer.data
        })

    @action(detail=False, methods=['get'])
    def recent(self, request):
        """
        Get recent transactions (last 10)
        GET /api/transactions/recent/
        """
        transactions = self.get_queryset().order_by('-transaction_date')[:10]
        serializer = self.get_serializer(transactions, many=True)
        return Response(serializer.data)

    @action(detail=False, methods=['get'])
    def impulse(self, request):
        """
        Get only impulse purchases
        GET /api/transactions/impulse/
        """
        impulse_transactions = self.get_queryset().filter(is_impulse=True)
        serializer = self.get_serializer(impulse_transactions, many=True)
        return Response(serializer.data)

    @action(detail=False, methods=['get'])
    def monthly_total(self, request):
        """
        Get total spending for current month
        GET /api/transactions/monthly_total/
        """
        now = timezone.now().date()
        start_of_month = datetime(now.year, now.month, 1).date()

        total = self.get_queryset().filter(
            transaction_date__gte=start_of_month,
            transaction_date__lte=now
        ).aggregate(Sum('amount'))['amount__sum'] or Decimal('0.00')

        return Response({
            'month': now.strftime('%B %Y'),
            'total_spent': float(total)
        })


class SavingsGoalViewSet(viewsets.ModelViewSet):
    """
    ViewSet for SavingsGoal model - manages savings goals and progress

    Endpoints:
    - GET /api/savings-goals/ - List all savings goals
    - POST /api/savings-goals/ - Create new goal
    - GET /api/savings-goals/{id}/ - Get specific goal
    - PUT /api/savings-goals/{id}/ - Update goal
    - PATCH /api/savings-goals/{id}/ - Partial update
    - DELETE /api/savings-goals/{id}/ - Delete goal
    - POST /api/savings-goals/{id}/add_progress/ - Add money to goal
    - GET /api/savings-goals/active/ - Get uncompleted goals
    - GET /api/savings-goals/summary/ - Get goals summary
    """
    serializer_class = SavingsGoalSerializer
    permission_classes = [IsAuthenticated]

    def get_queryset(self):
        """Return only goals belonging to the logged-in user"""
        return SavingsGoal.objects.filter(user=self.request.user)

    def perform_create(self, serializer):
        """Automatically set the user when creating a goal"""
        serializer.save(user=self.request.user)

    @action(detail=True, methods=['post'])
    def add_progress(self, request, pk=None):
        """
        Add money to a savings goal
        POST /api/savings-goals/{id}/add_progress/

        Body: { "amount": 50.00 }
        """
        goal = self.get_object()
        amount = request.data.get('amount')

        if not amount:
            return Response(
                {'error': 'Amount is required'},
                status=status.HTTP_400_BAD_REQUEST
            )

        try:
            amount = Decimal(str(amount))
            if amount <= 0:
                return Response(
                    {'error': 'Amount must be greater than 0'},
                    status=status.HTTP_400_BAD_REQUEST
                )
        except (ValueError, TypeError):
            return Response(
                {'error': 'Invalid amount'},
                status=status.HTTP_400_BAD_REQUEST
            )

        # Add to current amount
        goal.current_amount += amount

        # Check if goal is now completed
        if goal.current_amount >= goal.target_amount:
            goal.is_completed = True

        goal.save()

        serializer = self.get_serializer(goal)
        return Response({
            'message': f'Added ${amount} to goal',
            'goal': serializer.data
        })

    @action(detail=False, methods=['get'])
    def active(self, request):
        """
        Get only uncompleted savings goals
        GET /api/savings-goals/active/
        """
        active_goals = self.get_queryset().filter(is_completed=False)
        serializer = self.get_serializer(active_goals, many=True)
        return Response(serializer.data)

    @action(detail=False, methods=['get'])
    def summary(self, request):
        """
        Get summary of all savings goals
        GET /api/savings-goals/summary/
        """
        goals = self.get_queryset()

        total_target = goals.aggregate(Sum('target_amount'))['target_amount__sum'] or Decimal('0.00')
        total_saved = goals.aggregate(Sum('current_amount'))['current_amount__sum'] or Decimal('0.00')
        completed_count = goals.filter(is_completed=True).count()
        active_count = goals.filter(is_completed=False).count()

        return Response({
            'total_goals': goals.count(),
            'active_goals': active_count,
            'completed_goals': completed_count,
            'total_target': float(total_target),
            'total_saved': float(total_saved),
            'percentage_complete': float((total_saved / total_target * 100)) if total_target > 0 else 0
        })


class AnalyticsViewSet(viewsets.ViewSet):
    """
    ViewSet for analytics and insights - read-only data for visualizations

    Endpoints:
    - GET /api/analytics/spending-by-category/ - Pie chart data
    - GET /api/analytics/spending-trend/ - Line chart data (30 days)
    - GET /api/analytics/impulse-analysis/ - Impulse vs planned spending
    - GET /api/analytics/monthly-summary/ - All key metrics for dashboard
    - GET /api/analytics/weekly-spending/ - Weekly spending aggregation
    - GET /api/analytics/monthly-comparison/ - Compare multiple months
    - GET /api/analytics/yearly-breakdown/ - Year-over-year comparison
    - GET /api/analytics/category-trends/ - Category spending over time
    - GET /api/analytics/budget-vs-actual/ - Budget vs actual spending visualization
    - GET /api/analytics/spending-heatmap/ - Calendar heatmap data
    - GET /api/analytics/time-range/ - Flexible time range spending data
    """
    permission_classes = [IsAuthenticated]

    @action(detail=False, methods=['get'])
    def spending_by_category(self, request):
        """
        Get spending breakdown by category for current month
        GET /api/analytics/spending-by-category/

        Returns data suitable for pie/donut charts
        """
        now = timezone.now().date()
        start_of_month = datetime(now.year, now.month, 1).date()

        # Get all categories with spending this month
        categories = Category.objects.filter(user=request.user)
        data = []

        for category in categories:
            total = Transaction.objects.filter(
                user=request.user,
                category=category,
                transaction_date__gte=start_of_month,
                transaction_date__lte=now
            ).aggregate(Sum('amount'))['amount__sum']

            if total:  # Only include categories with spending
                data.append({
                    'category': category.name,
                    'amount': float(total)
                })

        return Response(data)

    @action(detail=False, methods=['get'])
    def spending_trend(self, request):
        """
        Get daily spending for the last 30 days
        GET /api/analytics/spending-trend/

        Returns data suitable for line charts
        """
        now = timezone.now().date()
        thirty_days_ago = now - timedelta(days=30)

        # Get daily totals
        daily_data = []
        current_date = thirty_days_ago

        while current_date <= now:
            daily_total = Transaction.objects.filter(
                user=request.user,
                transaction_date__date=current_date
            ).aggregate(Sum('amount'))['amount__sum'] or Decimal('0.00')

            daily_data.append({
                'date': current_date.strftime('%Y-%m-%d'),
                'amount': float(daily_total)
            })

            current_date += timedelta(days=1)

        return Response(daily_data)

    @action(detail=False, methods=['get'])
    def impulse_analysis(self, request):
        """
        Get impulse purchase statistics
        GET /api/analytics/impulse-analysis/
        """
        now = timezone.now().date()
        start_of_month = datetime(now.year, now.month, 1).date()

        # Get impulse vs non-impulse spending
        impulse_total = Transaction.objects.filter(
            user=request.user,
            is_impulse=True,
            transaction_date__gte=start_of_month,
            transaction_date__lte=now
        ).aggregate(Sum('amount'))['amount__sum'] or Decimal('0.00')

        planned_total = Transaction.objects.filter(
            user=request.user,
            is_impulse=False,
            transaction_date__gte=start_of_month,
            transaction_date__lte=now
        ).aggregate(Sum('amount'))['amount__sum'] or Decimal('0.00')

        impulse_count = Transaction.objects.filter(
            user=request.user,
            is_impulse=True,
            transaction_date__gte=start_of_month,
            transaction_date__lte=now
        ).count()

        total = impulse_total + planned_total
        impulse_percentage = float((impulse_total / total * 100)) if total > 0 else 0

        return Response({
            'impulse_spending': float(impulse_total),
            'planned_spending': float(planned_total),
            'total_spending': float(total),
            'impulse_percentage': round(impulse_percentage, 2),
            'impulse_count': impulse_count
        })

    @action(detail=False, methods=['get'])
    def monthly_summary(self, request):
        """
        Get all key metrics for dashboard
        GET /api/analytics/monthly-summary/
        """
        now = timezone.now().date()
        start_of_month = datetime(now.year, now.month, 1).date()

        # Total spending this month
        monthly_spending = Transaction.objects.filter(
            user=request.user,
            transaction_date__gte=start_of_month,
            transaction_date__lte=now
        ).aggregate(Sum('amount'))['amount__sum'] or Decimal('0.00')

        # Total budget
        total_budget = Budget.objects.filter(
            user=request.user,
            is_active=True
        ).aggregate(Sum('amount'))['amount__sum'] or Decimal('0.00')

        # Impulse spending
        impulse_spending = Transaction.objects.filter(
            user=request.user,
            is_impulse=True,
            transaction_date__gte=start_of_month,
            transaction_date__lte=now
        ).aggregate(Sum('amount'))['amount__sum'] or Decimal('0.00')

        # Savings goals progress
        active_goals = SavingsGoal.objects.filter(
            user=request.user,
            is_completed=False
        ).count()

        return Response({
            'monthly_spending': float(monthly_spending),
            'total_budget': float(total_budget),
            'budget_remaining': float(total_budget - monthly_spending),
            'impulse_spending': float(impulse_spending),
            'active_goals': active_goals,
            'is_over_budget': monthly_spending > total_budget
        })
<<<<<<< HEAD

    @action(detail=False, methods=['get'])
    def weekly_spending(self, request):
        """
        Get weekly spending aggregation for the last N weeks
        GET /api/analytics/weekly-spending/?weeks=12
        
        Query params:
        - weeks: Number of weeks to return (default: 12)
        """
        weeks = int(request.query_params.get('weeks', 12))
        now = timezone.now().date()
        
        weekly_data = []
        
        for i in range(weeks):
            week_end = now - timedelta(weeks=i)
            week_start = week_end - timedelta(days=6)
            
            week_total = Transaction.objects.filter(
                user=request.user,
                transaction_date__date__gte=week_start,
                transaction_date__date__lte=week_end
            ).aggregate(Sum('amount'))['amount__sum'] or Decimal('0.00')
            
            week_number = week_end.isocalendar()[1]
            year = week_end.year
            
            weekly_data.append({
                'week_start': week_start.strftime('%Y-%m-%d'),
                'week_end': week_end.strftime('%Y-%m-%d'),
                'week_number': week_number,
                'year': year,
                'amount': float(week_total),
                'label': f'Week {week_number}, {year}'
            })
        
        # Reverse to show oldest first
        weekly_data.reverse()
        return Response(weekly_data)

    @action(detail=False, methods=['get'])
    def monthly_comparison(self, request):
        """
        Compare spending across multiple months
        GET /api/analytics/monthly-comparison/?months=6
        
        Query params:
        - months: Number of months to compare (default: 6)
        """
        months = int(request.query_params.get('months', 6))
        now = timezone.now().date()
        
        monthly_data = []
        
        for i in range(months):
            # Calculate month start and end
            if i == 0:
                month_start = datetime(now.year, now.month, 1).date()
                month_end = now
            else:
                # Go back i months
                if now.month > i:
                    month = now.month - i
                    year = now.year
                else:
                    month = 12 + now.month - i
                    year = now.year - 1
                
                month_start = datetime(year, month, 1).date()
                
                # Calculate month end
                if month == 12:
                    month_end = datetime(year + 1, 1, 1).date() - timedelta(days=1)
                else:
                    month_end = datetime(year, month + 1, 1).date() - timedelta(days=1)
            
            month_total = Transaction.objects.filter(
                user=request.user,
                transaction_date__date__gte=month_start,
                transaction_date__date__lte=month_end
            ).aggregate(Sum('amount'))['amount__sum'] or Decimal('0.00')
            
            impulse_total = Transaction.objects.filter(
                user=request.user,
                is_impulse=True,
                transaction_date__date__gte=month_start,
                transaction_date__date__lte=month_end
            ).aggregate(Sum('amount'))['amount__sum'] or Decimal('0.00')
            
            transaction_count = Transaction.objects.filter(
                user=request.user,
                transaction_date__date__gte=month_start,
                transaction_date__date__lte=month_end
            ).count()
            
            monthly_data.append({
                'month': month_start.strftime('%Y-%m'),
                'month_name': month_start.strftime('%B %Y'),
                'total_spending': float(month_total),
                'impulse_spending': float(impulse_total),
                'planned_spending': float(month_total - impulse_total),
                'transaction_count': transaction_count
            })
        
        # Reverse to show oldest first
        monthly_data.reverse()
        return Response(monthly_data)

    @action(detail=False, methods=['get'])
    def yearly_breakdown(self, request):
        """
        Get year-over-year spending comparison
        GET /api/analytics/yearly-breakdown/?years=3
        
        Query params:
        - years: Number of years to compare (default: 3)
        """
        years = int(request.query_params.get('years', 3))
        now = timezone.now().date()
        current_year = now.year
        
        yearly_data = []
        
        for i in range(years):
            year = current_year - i
            year_start = datetime(year, 1, 1).date()
            year_end = datetime(year, 12, 31).date()
            
            # If current year, only go up to today
            if year == current_year:
                year_end = now
            
            year_total = Transaction.objects.filter(
                user=request.user,
                transaction_date__date__gte=year_start,
                transaction_date__date__lte=year_end
            ).aggregate(Sum('amount'))['amount__sum'] or Decimal('0.00')
            
            # Get monthly breakdown for this year
            monthly_breakdown = []
            for month in range(1, 13):
                month_start = datetime(year, month, 1).date()
                if month == 12:
                    month_end = datetime(year + 1, 1, 1).date() - timedelta(days=1)
                else:
                    month_end = datetime(year, month + 1, 1).date() - timedelta(days=1)
                
                # Don't include future months for current year
                if year == current_year and month > now.month:
                    break
                
                month_total = Transaction.objects.filter(
                    user=request.user,
                    transaction_date__date__gte=month_start,
                    transaction_date__date__lte=month_end
                ).aggregate(Sum('amount'))['amount__sum'] or Decimal('0.00')
                
                monthly_breakdown.append({
                    'month': month,
                    'month_name': month_start.strftime('%B'),
                    'amount': float(month_total)
                })
            
            transaction_count = Transaction.objects.filter(
                user=request.user,
                transaction_date__date__gte=year_start,
                transaction_date__date__lte=year_end
            ).count()
            
            yearly_data.append({
                'year': year,
                'total_spending': float(year_total),
                'transaction_count': transaction_count,
                'monthly_breakdown': monthly_breakdown,
                'average_monthly': float(year_total / len(monthly_breakdown)) if monthly_breakdown else 0
            })
        
        # Reverse to show oldest first
        yearly_data.reverse()
        return Response(yearly_data)

    @action(detail=False, methods=['get'])
    def category_trends(self, request):
        """
        Get category spending trends over time
        GET /api/analytics/category-trends/?months=6
        
        Query params:
        - months: Number of months to analyze (default: 6)
        Returns data suitable for multi-line charts
        """
        months = int(request.query_params.get('months', 6))
        now = timezone.now().date()
        
        # Get all categories
        categories = Category.objects.filter(user=request.user)
        
        # Build time series data
        monthly_data = []
        
        for i in range(months):
            if i == 0:
                month_start = datetime(now.year, now.month, 1).date()
                month_end = now
            else:
                if now.month > i:
                    month = now.month - i
                    year = now.year
                else:
                    month = 12 + now.month - i
                    year = now.year - 1
                
                month_start = datetime(year, month, 1).date()
                
                if month == 12:
                    month_end = datetime(year + 1, 1, 1).date() - timedelta(days=1)
                else:
                    month_end = datetime(year, month + 1, 1).date() - timedelta(days=1)
            
            month_label = month_start.strftime('%Y-%m')
            
            # Get spending per category for this month
            category_spending = {}
            for category in categories:
                total = Transaction.objects.filter(
                    user=request.user,
                    category=category,
                    transaction_date__date__gte=month_start,
                    transaction_date__date__lte=month_end
                ).aggregate(Sum('amount'))['amount__sum'] or Decimal('0.00')
                
                if float(total) > 0:
                    category_spending[category.name] = float(total)
            
            monthly_data.append({
                'month': month_label,
                'month_name': month_start.strftime('%B %Y'),
                'categories': category_spending
            })
        
        # Reverse to show oldest first
        monthly_data.reverse()
        
        # Format for chart libraries (each category as a series)
        chart_data = {
            'labels': [item['month_name'] for item in monthly_data],
            'series': []
        }
        
        # Get unique categories across all months
        all_categories = set()
        for item in monthly_data:
            all_categories.update(item['categories'].keys())
        
        # Create a series for each category
        for category_name in sorted(all_categories):
            series_data = []
            for item in monthly_data:
                series_data.append(item['categories'].get(category_name, 0))
            
            chart_data['series'].append({
                'name': category_name,
                'data': series_data
            })
        
        return Response({
            'monthly_data': monthly_data,
            'chart_data': chart_data
        })

    @action(detail=False, methods=['get'])
    def budget_vs_actual(self, request):
        """
        Compare budget allocations vs actual spending
        GET /api/analytics/budget-vs-actual/
        
        Returns data showing budgeted vs actual spending by category
        Suitable for bar charts or comparison visualizations
        """
        # Get active budget
        active_budget = Budget.objects.filter(
            user=request.user,
            is_active=True
        ).first()
        
        if not active_budget:
            return Response({
                'error': 'No active budget found',
                'data': []
            })
        
        now = timezone.now().date()
        budget_start = active_budget.start_date
        budget_end = min(active_budget.end_date, now)
        
        # Get category allocations
        allocations = BudgetCategoryAllocation.objects.filter(budget=active_budget)
        
        comparison_data = []
        
        for allocation in allocations:
            # Get actual spending for this category within budget period
            actual_spending = Transaction.objects.filter(
                user=request.user,
                budget=active_budget,
                category=allocation.category,
                transaction_date__date__gte=budget_start,
                transaction_date__date__lte=budget_end
            ).aggregate(Sum('amount'))['amount__sum'] or Decimal('0.00')
            
            allocated = float(allocation.allocated_amount)
            actual = float(actual_spending)
            remaining = allocated - actual
            percentage_used = (actual / allocated * 100) if allocated > 0 else 0
            
            comparison_data.append({
                'category_id': allocation.category.id,
                'category_name': allocation.category.name,
                'allocated': allocated,
                'actual': actual,
                'remaining': remaining,
                'percentage_used': round(percentage_used, 2),
                'over_budget': actual > allocated
            })
        
        # Also include categories with spending but no allocation
        categories_with_spending = Transaction.objects.filter(
            user=request.user,
            budget=active_budget,
            transaction_date__date__gte=budget_start,
            transaction_date__date__lte=budget_end
        ).values('category').annotate(total=Sum('amount')).exclude(category=None)
        
        allocated_category_ids = [item['category_id'] for item in comparison_data]
        
        for item in categories_with_spending:
            if item['category'] not in allocated_category_ids:
                category = Category.objects.get(id=item['category'])
                comparison_data.append({
                    'category_id': category.id,
                    'category_name': category.name,
                    'allocated': 0,
                    'actual': float(item['total']),
                    'remaining': -float(item['total']),
                    'percentage_used': 0,
                    'over_budget': True
                })
        
        total_allocated = sum(item['allocated'] for item in comparison_data)
        total_actual = sum(item['actual'] for item in comparison_data)
        
        return Response({
            'budget_id': active_budget.id,
            'budget_name': active_budget.name,
            'budget_period': {
                'start': budget_start.isoformat(),
                'end': budget_end.isoformat()
            },
            'total_allocated': total_allocated,
            'total_actual': total_actual,
            'total_remaining': total_allocated - total_actual,
            'categories': comparison_data
        })

    @action(detail=False, methods=['get'])
    def spending_heatmap(self, request):
        """
        Get spending data formatted for calendar heatmap visualization
        GET /api/analytics/spending-heatmap/?year=2024
        
        Query params:
        - year: Year to get data for (default: current year)
        - days: Number of days to include (default: 365, for full year)
        """
        year = int(request.query_params.get('year', timezone.now().year))
        days = int(request.query_params.get('days', 365))
        
        now = timezone.now().date()
        end_date = min(datetime(year, 12, 31).date(), now)
        start_date = end_date - timedelta(days=days-1)
        
        # Get daily spending
        daily_data = {}
        current_date = start_date
        
        while current_date <= end_date:
            daily_total = Transaction.objects.filter(
                user=request.user,
                transaction_date__date=current_date
            ).aggregate(Sum('amount'))['amount__sum'] or Decimal('0.00')
            
            daily_data[current_date.isoformat()] = float(daily_total)
            current_date += timedelta(days=1)
        
        # Calculate statistics for color scaling
        amounts = list(daily_data.values())
        if amounts:
            max_amount = max(amounts)
            min_amount = min(amounts)
            avg_amount = sum(amounts) / len(amounts)
        else:
            max_amount = min_amount = avg_amount = 0
        
        return Response({
            'year': year,
            'start_date': start_date.isoformat(),
            'end_date': end_date.isoformat(),
            'daily_data': daily_data,
            'statistics': {
                'max': max_amount,
                'min': min_amount,
                'average': avg_amount,
                'total': sum(amounts)
            }
        })

    @action(detail=False, methods=['get'])
    def time_range(self, request):
        """
        Get spending data for a flexible time range
        GET /api/analytics/time-range/?start_date=2024-01-01&end_date=2024-12-31&group_by=day
        
        Query params:
        - start_date: Start date (YYYY-MM-DD, default: 30 days ago)
        - end_date: End date (YYYY-MM-DD, default: today)
        - group_by: Grouping period - 'day', 'week', 'month' (default: 'day')
        """
        # Parse dates
        end_date_str = request.query_params.get('end_date')
        if end_date_str:
            end_date = datetime.strptime(end_date_str, '%Y-%m-%d').date()
        else:
            end_date = timezone.now().date()
        
        start_date_str = request.query_params.get('start_date')
        if start_date_str:
            start_date = datetime.strptime(start_date_str, '%Y-%m-%d').date()
        else:
            start_date = end_date - timedelta(days=30)
        
        group_by = request.query_params.get('group_by', 'day').lower()
        
        if start_date > end_date:
            return Response(
                {'error': 'start_date must be before end_date'},
                status=status.HTTP_400_BAD_REQUEST
            )
        
        data = []
        
        if group_by == 'day':
            current_date = start_date
            while current_date <= end_date:
                daily_total = Transaction.objects.filter(
                    user=request.user,
                    transaction_date__date=current_date
                ).aggregate(Sum('amount'))['amount__sum'] or Decimal('0.00')
                
                data.append({
                    'date': current_date.isoformat(),
                    'label': current_date.strftime('%Y-%m-%d'),
                    'amount': float(daily_total)
                })
                current_date += timedelta(days=1)
        
        elif group_by == 'week':
            current_date = start_date
            while current_date <= end_date:
                week_end = min(current_date + timedelta(days=6), end_date)
                
                week_total = Transaction.objects.filter(
                    user=request.user,
                    transaction_date__date__gte=current_date,
                    transaction_date__date__lte=week_end
                ).aggregate(Sum('amount'))['amount__sum'] or Decimal('0.00')
                
                data.append({
                    'date': current_date.isoformat(),
                    'label': f"Week of {current_date.strftime('%Y-%m-%d')}",
                    'amount': float(week_total)
                })
                current_date += timedelta(days=7)
        
        elif group_by == 'month':
            current_date = start_date
            while current_date <= end_date:
                # Calculate month end
                if current_date.month == 12:
                    month_end = datetime(current_date.year + 1, 1, 1).date() - timedelta(days=1)
                else:
                    month_end = datetime(current_date.year, current_date.month + 1, 1).date() - timedelta(days=1)
                
                month_end = min(month_end, end_date)
                
                month_total = Transaction.objects.filter(
                    user=request.user,
                    transaction_date__date__gte=current_date,
                    transaction_date__date__lte=month_end
                ).aggregate(Sum('amount'))['amount__sum'] or Decimal('0.00')
                
                data.append({
                    'date': current_date.isoformat(),
                    'label': current_date.strftime('%B %Y'),
                    'amount': float(month_total)
                })
                
                # Move to next month
                if current_date.month == 12:
                    current_date = datetime(current_date.year + 1, 1, 1).date()
                else:
                    current_date = datetime(current_date.year, current_date.month + 1, 1).date()
        
        else:
            return Response(
                {'error': "group_by must be 'day', 'week', or 'month'"},
                status=status.HTTP_400_BAD_REQUEST
            )
        
        total_spending = sum(item['amount'] for item in data)
        avg_spending = total_spending / len(data) if data else 0
        
        return Response({
            'start_date': start_date.isoformat(),
            'end_date': end_date.isoformat(),
            'group_by': group_by,
            'data': data,
            'summary': {
                'total_spending': total_spending,
                'average_spending': round(avg_spending, 2),
                'data_points': len(data)
            }
        })
=======
>>>>>>> origin/main
>>>>>>> c4393a5d
<|MERGE_RESOLUTION|>--- conflicted
+++ resolved
@@ -30,10 +30,7 @@
 # Django models and utilities
 from django.contrib.auth.models import User
 from django.db.models import Sum, Q, Count
-<<<<<<< HEAD
 from django.db.models.functions import TruncMonth
-=======
->>>>>>> origin/main
 from django.utils import timezone
 from decimal import Decimal
 
@@ -248,7 +245,6 @@
         return Response(data, status=status.HTTP_200_OK)
 
 
-<<<<<<< HEAD
 class AnalyticsViewSet(viewsets.ViewSet):
     """Aggregated analytics for user spending.
 
@@ -315,7 +311,6 @@
         }
 
         return Response(data, status=status.HTTP_200_OK)
-=======
 class CategoryViewSet(viewsets.ModelViewSet):
     """
     ViewSet for Category model - manages spending categories
@@ -1099,7 +1094,6 @@
             'active_goals': active_goals,
             'is_over_budget': monthly_spending > total_budget
         })
-<<<<<<< HEAD
 
     @action(detail=False, methods=['get'])
     def weekly_spending(self, request):
@@ -1633,6 +1627,3 @@
                 'data_points': len(data)
             }
         })
-=======
->>>>>>> origin/main
->>>>>>> c4393a5d
